"""Nox sessions."""
import os
from pathlib import Path

import nox
from nox_poetry import Session
from nox_poetry import session


package = "trtools"
python_versions = ["3.7", "3.8", "3.9", "3.10", "3.11", "3.12", "3.13"]
nox.needs_version = ">= 2022.11.21"
nox.options.sessions = (
    "tests",
)


cov_cli_args = [
    "--cov=.",
    "--cov-report=term-missing",
]


<<<<<<< HEAD
def install_handle_python(session):
    """
    handle incompatibilities between python and other packages
    see https://github.com/cjolowicz/nox-poetry/issues/1116
    """
    # install the latest versions of all dependencies for py3.9+
    # but install the locked versions for < py3.9 to ensure some stability in the CI and
    # help us understand when we need to bump our version constraints
    if session._session.python in ("3.9", "3.10", "3.11", "3.12", "3.13"):
        session._session.install(".")
    else:
        session.install(".")


=======
>>>>>>> 6bdc596d
# detect whether conda/mamba is installed
if os.getenv("CONDA_EXE"):
    conda_cmd = "conda"
    if (Path(os.getenv("CONDA_EXE")).parent / "mamba").exists():
        conda_cmd = "mamba"
    conda_args = ["-c", "conda-forge"]

    @session(venv_backend=conda_cmd, venv_params=conda_args, python=python_versions)
    def tests(session: Session) -> None:
        """Run the test suite."""
        session.conda_install(
            "art",
            "bcftools",
            channel="bioconda",
        )
        session.conda_install(
            "numpy",
            "pytest",
            "pytest-cov",
            channel="conda-forge",
        )
        session.install(".")
        session.run(
           "python", "-m", "pytest", *cov_cli_args, *session.posargs
        )
        session.run("./test/cmdline_tests.sh", external=True)

else:

    @session(python=python_versions)
    def tests(session: Session) -> None:
        """Run the test suite."""
        session.install("pytest", "pytest-cov")
        session.install(".")
        session.run(
            "python", "-m", "pytest", *cov_cli_args, *session.posargs
        )
        session.run("./test/cmdline_tests.sh", external=True)<|MERGE_RESOLUTION|>--- conflicted
+++ resolved
@@ -21,23 +21,6 @@
 ]
 
 
-<<<<<<< HEAD
-def install_handle_python(session):
-    """
-    handle incompatibilities between python and other packages
-    see https://github.com/cjolowicz/nox-poetry/issues/1116
-    """
-    # install the latest versions of all dependencies for py3.9+
-    # but install the locked versions for < py3.9 to ensure some stability in the CI and
-    # help us understand when we need to bump our version constraints
-    if session._session.python in ("3.9", "3.10", "3.11", "3.12", "3.13"):
-        session._session.install(".")
-    else:
-        session.install(".")
-
-
-=======
->>>>>>> 6bdc596d
 # detect whether conda/mamba is installed
 if os.getenv("CONDA_EXE"):
     conda_cmd = "conda"

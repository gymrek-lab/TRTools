import argparse
import os

import pytest

from ..mosaicSTR import *

# Set up base argparser
@pytest.fixture
def args(tmpdir):
    args = argparse.ArgumentParser()
    args.vcf = None
    args.out = str(tmpdir / "test")
    args.region = None
    args.only_passing = False
    args.debug = False
    args.vcftype = "hipstr"
    return args

# Test no such file or directory
def test_WrongFile(args, vcfdir):
    fname = os.path.join(vcfdir, "test_non_existent.vcf")
    if os.path.exists(fname):
        os.remove(fname)
    args.vcf = fname
    retcode = main(args)
    assert retcode==1

# Test the right file or directory
def test_RightFile(args, vcfdir):
    fname = os.path.join(vcfdir, "test_hipstr.vcf")
    args.vcf = fname
    args.samples = None
    args.quiet = False
    args.only_passing = False
    args.output_all = False
    retcode = main(args)
    assert retcode==0

# Test the probability of observing a certain repeat length
def test_StutterProb1():
    delta = 0
    stutter_u = 0.1
    stutter_d = 0.05
    stutter_rho = 0.2
    expected_prob = 1 - stutter_u - stutter_d
    assert StutterProb(delta, stutter_u, stutter_d, stutter_rho) == expected_prob

def test_StutterProb2():
    delta = 3
    stutter_u = 0.1
    stutter_d = 0.05
    stutter_rho = 0.2
    expected_prob = stutter_u * stutter_rho * (pow((1 - stutter_rho), (delta - 1)))
    assert StutterProb(delta, stutter_u, stutter_d, stutter_rho) == expected_prob

def test_StutterProb3():
    delta = -2
    stutter_u = 0.1
    stutter_d = 0.05
    stutter_rho = 0.2
    expected_prob = stutter_d * stutter_rho * (pow((1 - stutter_rho), (abs(delta) - 1)))
    assert StutterProb(delta, stutter_u, stutter_d, stutter_rho) == expected_prob

def test_StutterProb4():
    delta = 10
    stutter_u = 0.1
    stutter_d = 0.05
    stutter_rho = 0.2
    expected_prob = stutter_u * stutter_rho * (pow((1 - stutter_rho), (delta - 1)))
    assert StutterProb(delta, stutter_u, stutter_d, stutter_rho) == expected_prob

def test_StutterProb5():
    delta = -5
    stutter_u = 0.1
    stutter_d = 0.05
    stutter_rho = 0.2
    expected_prob = stutter_d * stutter_rho * (pow((1 - stutter_rho), (abs(delta) - 1)))
    assert StutterProb(delta, stutter_u, stutter_d, stutter_rho) == expected_prob

#Test the values of C and f
def test_MaximizeMosaicLikelihoodBoth1():
    reads = [10, 11, 10, 11, 10]
    A = 9
    B = 12
    stutter_probs = [x * 0.001 for x in range(-100, 100)]
    maxiter = 100
    locname = "None"
    quiet = True
    C, f = MaximizeMosaicLikelihoodBoth(reads, A, B, stutter_probs, maxiter, locname, quiet)
    assert C == 9
    assert f == 0.01

def test_MaximizeMosaicLikelihoodBoth2():
    reads = [-3, -3, -3, -3, -2, -2, -2, -2, -2, -2, -2, -2, -2, -2, -2, -2, -2, -2, -2, -2, -2, -2, -2, -2, -2, -2, -2, -2, -2, -2, -2, -2]
    A = -2
    B = -2
    stutter_probs = [x * 0.001 for x in range(-100, 101)]
    maxiter = 100
    locname = "None"
    quiet = True
    C, f = MaximizeMosaicLikelihoodBoth(reads, A, B, stutter_probs, maxiter, locname, quiet)
    assert C == -2
    assert f== 0.01

def test_MaximizeMosaicLikelihoodBoth3():
    reads = [-5, -5, -4, -4, -3, -3, -2, -2, -1, -1]
    A = -5
    B = -1
    stutter_probs = [x * 0.001 for x in range(-100, 100)]
    maxiter = 100
    locname = "None"
    quiet = True
    C, f = MaximizeMosaicLikelihoodBoth(reads, A, B, stutter_probs, maxiter, locname, quiet)
    assert C == -5
    assert f == pytest.approx(0.0167, abs=1e-2)

# Test values of the alleles into the difference in repetitions with respect to the reference
def test_ExtractReadVector1():
    mallreads=None
    period=3
    reads=ExtractReadVector(mallreads, period)
    assert reads==[]

def test_ExtractReadVector2():
    mallreads="-6|4;-4|28"
    period=1
    reads=ExtractReadVector(mallreads, period)
    assert reads==[-6, -6, -6, -6, -4, -4, -4, -4, -4, -4, -4, -4, -4, -4, -4, -4, -4, -4, -4, -4, -4, -4, -4, -4, -4, -4, -4, -4, -4, -4, -4, -4]

def test_ExtractReadVector3():
    mallreads="9|3;10|5;11|2"
    period=1
    reads=ExtractReadVector(mallreads, period)
    assert reads ==[9, 9, 9, 10, 10, 10, 10, 10, 11, 11]

def test_ExtractReadVector4():
    mallreads="-12|9;-4|16;0|29;4|11"
    period=2
    reads=ExtractReadVector(mallreads, period)
    assert reads ==[-6, -6, -6, -6, -6, -6, -6, -6, -6, -2, -2, -2, -2, -2, -2, -2, -2, -2, -2, -2, -2, -2, -2, -2, -2, 0, 0, 0, 0, 0, 0, 0, 0, 0, 0, 0, 0, 0, 0, 0, 0, 0, 0, 0, 0, 0, 0, 0, 0, 0, 0, 0, 0, 0, 2, 2, 2, 2, 2, 2, 2, 2, 2, 2, 2]

# Test minimum and maximum values of a number
def test_ConfineRange1():
    x_cons=ConfineRange(30, 40, 50)
    assert x_cons==40

def test_ConfineRange2():
    x_cons=ConfineRange(60, 40, 50)
    assert x_cons==50

def test_ConfineRange3():
    x_cons=ConfineRange(45, 40, 50)
    assert x_cons==45

#Test the likelihood of observing the reads
def test_Likelihood_mosaic1():
    reads = [10, 11, 10, 11, 10]
    A = 9
    B = 12
    C = 9
    f = 0.01
    stutter_probs = [x * 0.001 for x in range(-100, 101)]
    result_likelihood = Likelihood_mosaic(A, B, C, f, reads, stutter_probs)
    assert -2300 <= result_likelihood <= -2290

def test_Likelihood_mosaic2():
    reads = [-3, -3, -3, -3, -2, -2, -2, -2, -2, -2, -2, -2, -2, -2, -2, -2, -2, -2, -2, -2, -2, -2, -2, -2, -2, -2, -2, -2, -2, -2, -2, -2]
    A = -2
    B = -2
    C = -2
    f = 0.01
    stutter_probs = [x * 0.001 for x in range(-100, 101)]
    result_likelihood = Likelihood_mosaic(A, B, C, f, reads, stutter_probs)
    assert -15000 <= result_likelihood <= -14000 

def test_Likelihood_mosaic3():
    reads = [-5, -5, -4, -4, -3, -3, -2, -2, -1, -1]
    A = -5
    B = -1
    C = -5
    f = pytest.approx(0.0167, 1e-2)
    stutter_probs = [x * 0.001 for x in range(-100, 100)]
    result_likelihood = Likelihood_mosaic(A, B, C, f, reads, stutter_probs)
    assert -4600 <= result_likelihood <= -4550     

#Test the survival function of a point mass at 0
def test_SF1():
    x=10
    result_sf=SF(x)
    assert result_sf==0

def test_SF2():
    x=0
    result_sf=SF(x)
    assert result_sf==1

def test_SF3():
    x=-1
    result_sf=SF(x)
    assert result_sf==1

#Test the C prediction
def test_Just_C_Pred1():
    reads = [10, 11, 10, 11, 10]
    A = 9
    B = 12
    f = 0.01
    stutter_probs = [x * 0.001 for x in range(-100, 101)]
    C = Just_C_Pred(reads, A, B, f, stutter_probs)
    assert C == 9

def test_Just_C_Pred2():	
    reads = [-6, -6, -6, -4, -4, -4, -4, -4, -4, -4, -4, -4, -4, -4, -4, -4, -4, -4, -4, -4, -4, -4, -4, -4, -4, -4, -4, -4, -4, -4, -4,]
    A = -2
    B = -2
    f = 0.0362320
    stutter_probs = [x * 0.001 for x in range(-100, 101)]
    C = Just_C_Pred(reads, A, B, f, stutter_probs)
    assert C == -2

def test_Just_C_Pred3():	
    reads = [-5, -5, -4, -4, -3, -3, -2, -2, -1, -1]
    A = -5
    B = -1
    f = 0.0167
    stutter_probs = [x * 0.001 for x in range(-100, 101)]
    C = Just_C_Pred(reads, A, B, f, stutter_probs)
    assert C == -5

#Test the f prediction
def test_Just_F_Pred1():
    reads = [10, 11, 10, 11, 10]
    A = 9
    B = 12
    C = 9
    stutter_probs = [x * 0.001 for x in range(-100, 101)]
    f = Just_F_Pred(reads, A, B, C, stutter_probs)
    assert f == 0.01

def test_Just_F_Pred2():
    reads = [-6, -6, -6, -4, -4, -4, -4, -4, -4, -4, -4, -4, -4, -4, -4, -4, -4, -4, -4, -4, -4, -4, -4, -4, -4, -4, -4, -4, -4, -4, -4,]
    A = -2
    B = -2
    C = -2 
    stutter_probs = [x * 0.001 for x in range(-100, 101)]
    f = Just_F_Pred(reads, A, B, C, stutter_probs)
    assert f == pytest.approx(0.036, abs=1e-1)

<<<<<<< HEAD
def test_Just_F_Pred3():
    reads = [-5, -5, -4, -4, -3, -3, -2, -2, -1, -1]
    A = -5
    B = -1
    C = -5 
    stutter_probs = [x * 0.001 for x in range(-100, 101)]
    f = Just_F_Pred(reads, A, B, C, stutter_probs)
    assert f == pytest.approx(0.0167, abs=1e-2)

#
def test_ComputePvalue1():
    reads = [10, 11, 10, 11, 10]
    A = 9
    B = 12
    best_C = 9
    best_f = 0.01
    stutter_probs = [x * 0.001 for x in range(-100, 101)]
    pval = ComputePvalue(reads, A, B, best_C, best_f, stutter_probs)
    assert pval == 1

def test_ComputePvalue2():
    reads = [-6, -6, -6, -4, -4, -4, -4, -4, -4, -4, -4, -4, -4, -4, -4, -4, -4, -4, -4, -4, -4, -4, -4, -4, -4, -4, -4, -4, -4, -4, -4,]
    A = -2
    B = -2
    best_C = -2
    best_f = 0.0362320
    stutter_probs = [x * 0.001 for x in range(-100, 101)]
    pval = ComputePvalue(reads, A, B, best_C, best_f, stutter_probs)
    assert pval == 1

def test_ComputePvalue3():
    reads = [-3, -3, -3, -3, -2, -2, -2, -2, -2, -2, -2, -2, -2, -2, -2, -2, -2, -2, -2, -2, -2, -2, -2, -2, -2, -2, -2, -2, -2, -2, -2, -2]
    A = -5
    B = -1
    best_C = -5
    best_f = 0.0167
    stutter_probs = [x * 0.001 for x in range(-100, 101)]
    pval = ComputePvalue(reads, A, B, best_C, best_f, stutter_probs)
    assert pval == 1
=======
    

>>>>>>> 0f0e83cb
<|MERGE_RESOLUTION|>--- conflicted
+++ resolved
@@ -247,7 +247,6 @@
     f = Just_F_Pred(reads, A, B, C, stutter_probs)
     assert f == pytest.approx(0.036, abs=1e-1)
 
-<<<<<<< HEAD
 def test_Just_F_Pred3():
     reads = [-5, -5, -4, -4, -3, -3, -2, -2, -1, -1]
     A = -5
@@ -287,7 +286,3 @@
     stutter_probs = [x * 0.001 for x in range(-100, 101)]
     pval = ComputePvalue(reads, A, B, best_C, best_f, stutter_probs)
     assert pval == 1
-=======
-    
-
->>>>>>> 0f0e83cb

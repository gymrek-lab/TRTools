"""
Tool for performing LD-clumping on SNPs, STRs, or both
"""

import argparse
import sys

import trtools.utils.tr_harmonizer as trh
import trtools.utils.utils as utils

from haptools import data

from trtools import __version__

class SummaryStats:
    """
    Keep track of summary statistics

    TODO: add detailed class and methods documentation
    """

    def __init__(self):
        pass # TODO

    def Load(self, statsfile, vartype="SNP", pthresh=1.0):
        """
        Load summary statistics
        Ignore variants with pval < pthresh
        Not yet implemented
        """
        pass # TODO

    def GetNextIndexVariant(self, index_pval_thresh):
        """
        Get the next index variant, which is the 
        variant with the best p-value

        If no more variants below the clump-p1 threshold,
        return None

        Not yet implemented
        """
        return None # TODO

    def QueryWindow(self, indexvar, window_kb):
        """
        Find all candidate variants in the specified
        window around the index variant

        Not yet implemented
        """
        return [] # TODO

    def RemoveClump(self, indexvar, clumpvars):
        """
        Remove the variants from a clump 
        from further consideration
        """
        pass # TODO

def ComputeLD(var1, var2):
    """
    Compute the LD between two variants
    """
    return 0 # TODO

def WriteClump(indexvar, clumped_vars):
    """
    Write a clump to the output file
    Not yet implemented
    """
    pass # TODO

def getargs():  # pragma: no cover
    parser = argparse.ArgumentParser(
        __doc__,
        formatter_class=utils.ArgumentDefaultsHelpFormatter
    )
    ### Input genotypes and summ stats ###
    input_group = parser.add_argument_group("Inputs")
    input_group.add_argument("--summstats-snps", help="SNP summary statistics", type=str)
    input_group.add_argument("--summstats-strs", help="STR summary statistics", type=str)
    input_group.add_argument("--gts-snps", help="SNP genotypes", type=str)
    input_group.add_argument("--gts-strs", help="STR genotypes (VCF format)", type=str)
    ### Output arguments ###
    # TODO: add --out for output prefix
    ### Summary statistics parsing arguments ###
    # TODO: add --clump-snp-field, --clump-field (see plink)
    # TODO: probably also want to add --clump-chr-field --clump-pos-field
    ### Clumping arguments ###
    clump_group = parser.add_argument_group("Clumping Parameters")
    clump_group.add_argument("--clump-p1", help="index variant p-value threshold", type=float, default=0.0001)
    clump_group.add_argument("--clump-p2", help="SP2 column p-value threshold", type=float, default=0.01)
<<<<<<< HEAD
    clump_group.add_argument("--clump-r2", help="r2 threshold", type=float, default=0.5)
=======
    clump_group.add_argument("--clump-r2", help="r2 treshold", type=float, default=0.5)
>>>>>>> 587ab4f2
    clump_group.add_argument("--clump-kb", help="clump kb radius", type=float, default=250)
    ### Optional args ###
    ver_group = parser.add_argument_group("Version")
    ver_group.add_argument("--version", action="version", version='{version}'.format(version=__version__))
    args = parser.parse_args()
    return args

def main(args):
    #### Check all input arguments ####
    # TODO make sure sum stats and genotype files exist if specified
    # TODO need one of summstats-snps, summstats-strs
    # TODO if summstats-snps, need gts-snps
    # TODO if summstats-strs, need gts-strs

    #### Set up summary statistics object ####
    summstats = SummaryStats()
    if args.summstats_snps is not None:
        summstats.Load(args.summstats_snps, vartype="SNP", pthresh=args.clump_p2)
    if args.summstats_strs is not None:
        summstats.Load(args.summstats_strs, vartype="STR", pthresh=args.clump_p2)

    #### Perform clumping ####
    indexvar = summstats.GetNextIndexVariant(args.clump_p1)
    while indexvar is not None:
        candidates = summstats.QueryWindow(indexvar, args.clump_kb)
        clumpvars = []
        for c in candidates:
            r2 = ComputeLD(c, indexvar)
            if r2 > args.clump_r2:
                clumpvars.append(c)
        WriteClump(indexvar, clumpvars)
        summstats.RemoveClump(indexvar, clumpvars)
        indexvar = summstats.GetNextIndexVariant(args.clump_p1)

def run():  # pragma: no cover
    args = getargs()
    retcode = main(args)
    sys.exit(retcode)


if __name__ == "__main__":  # pragma: no cover
    run()<|MERGE_RESOLUTION|>--- conflicted
+++ resolved
@@ -91,11 +91,7 @@
     clump_group = parser.add_argument_group("Clumping Parameters")
     clump_group.add_argument("--clump-p1", help="index variant p-value threshold", type=float, default=0.0001)
     clump_group.add_argument("--clump-p2", help="SP2 column p-value threshold", type=float, default=0.01)
-<<<<<<< HEAD
     clump_group.add_argument("--clump-r2", help="r2 threshold", type=float, default=0.5)
-=======
-    clump_group.add_argument("--clump-r2", help="r2 treshold", type=float, default=0.5)
->>>>>>> 587ab4f2
     clump_group.add_argument("--clump-kb", help="clump kb radius", type=float, default=250)
     ### Optional args ###
     ver_group = parser.add_argument_group("Version")

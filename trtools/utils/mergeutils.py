--- conflicted
+++ resolved
@@ -8,20 +8,9 @@
 import sys
 import vcf
 
-<<<<<<< HEAD
-if __name__ == "mergeutils" or __package__ is None:
-    sys.path.append(os.path.dirname(os.path.abspath(__file__)))
-    import common
-    import utils
-    import tr_harmonizer as trh
-else:
-    import trtools.utils.common as common # pragma: no cover
-    import trtools.utils.utils as utils # pragma: no cover
-    import trtools.utils.tr_harmonizer as trh # pragma: no cover
-=======
 import trtools.utils.common as common
 import trtools.utils.tr_harmonizer as trh
->>>>>>> 14e6d29a
+
 
 def LoadReaders(vcffiles, region=None):
     r"""Return list of VCF readers

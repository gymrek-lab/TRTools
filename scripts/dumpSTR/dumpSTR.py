#!/usr/bin/env python

"""
Tool for filtering and QC of STR genotypes

Example command:

./dumpSTR.py \
  --vcf /storage/nmmsv/analysis/GangSTR-analyses/genome_wide/results/20190129T1710_NA12878_whole_hg19_ver10_exper8_rescue0_strinfo_parallel/NA12878_whole_exper8_rescue0_strinfo_parallel_merged.vcf.gz \
  --out test \
  --filter-span-only \
  --min-total-reads 50 \
  --num-records 100


./dumpSTR.py \
--vcf /storage/mgymrek/ssc-imputation/filtered_vcfs/hipstr.chr22.allfilters.vcf.gz \
--out test \
--min-call-DP 10 \
--max-call-DP 1000 \
--min-call-Q 0.9 \
--max-call-flank-indel 0.15 \
--max-call-stutter 0.15 \
--min-locus-callrate 0.8 \
--min-locus-hwep 0.01 \
--min-locus-het 0 \
--max-locus-het 1 \
--use-length \
--filter-regions filter_files/hg19_segmentalduplications.bed.gz \
--filter-regions-names SEGDUP \
--filter-hrun \
--num-records 10
"""

# TODO:
# - add GangSTR filters
# - add README info

# Imports
import sys
import os
sys.path.append(os.path.join(os.path.dirname(os.path.realpath(__file__)), "..", "utils"))

# Load external libraries
import argparse
import common
import inspect
import sys
import utils
import vcf
from vcf.parser import _Filter
from vcf.parser import _Format
from vcf.parser import _Info

# Load custom libraries
import filters

def CheckFilters(invcf, args):
    """
    Perform checks on user input for filters

    Input:
    - invcf (vcf.Reader)
    - args (argparse namespace)

    Exit program if checks fail
    """
    if args.min_call_DP is not None:
        if args.min_call_DP < 0:
            common.ERROR("Invalid min_call_DP <0")
        if "DP" not in invcf.formats:
            common.ERROR("No DP FORMAT found")
    if args.max_call_DP is not None:
        if args.max_call_DP < 0:
            common.ERROR("Invalid min_call_DP <0")
        if args.min_call_DP is not None and args.max_call_DP <= args.min_call_DP:
            common.ERROR("--max-call-DP must be > --min-call-DP")
        if "DP" not in invcf.formats:
            common.ERROR("No DP FORMAT found")
    if args.min_call_Q is not None:
        if args.min_call_Q < 0 or args.min_call_Q > 1:
            common.ERROR("--min-call-Q must be between 0 and 1")
        if "Q" not in invcf.formats:
            common.ERROR("No Q FORMAT found")
    if args.max_call_flank_indel is not None:
        if args.max_call_flank_indel < 0 or args.max_call_flank_indel > 1:
            common.ERROR("--max-call-flank-indel must be between 0 and 1")
        if "DP" not in invcf.formats or "DFLANKINDEL" not in invcf.formats:
            common.ERROR("No DP or DFLANKINDEL FORMAT found")
    if args.max_call_stutter is not None:
        if args.max_call_stutter < 0 or args.max_call_stutter > 1:
            common.ERROR("--max-call-stutter must be between 0 and 1")
        if "DP" not in invcf.formats or "DSTUTTER" not in invcf.formats:
            common.ERROR("No DP or DSTUTTER FORMAT found")        
    # TODO add here to check gangstr filters
<<<<<<< HEAD
    if args.expansion_prob_het is not None:
        if args.expansion_prob_het < 0 or args.expansion_prob_het > 1:
           common.ERROR("--expansion-prob-het must be between 0 and 1")
    if args.expansion_prob_hom is not None:
        if args.expansion_prob_hom < 0 or args.expansion_prob_hom > 1:
           common.ERROR("--expansion-prob-hom must be between 0 and 1")
    if args.expansion_prob_total is not None:
        if args.expansion_prob_total < 0 or args.expansion_prob_total > 1:
           common.ERROR("--expansion-prob-total must be between 0 and 1")
    if args.min_total_reads is not None:
        if args.min_total_reads < 0: 
           common.ERROR("--min-total-reads must be betweenter than 0")
=======
>>>>>>> 6b67ec82

def WriteLocLog(loc_info, fname):
    """
    Write locus-level features to log file

    Input:
    - loc_info (dict): dictionary with locus-level stats
    - fname (str): output filename
    """
    f = open(fname, "w")
    keys = list(loc_info.keys())
    keys.remove("totalcalls")
    if loc_info["PASS"] == 0: callrate = 0
    else: callrate = loc_info["totalcalls"]*1.0/loc_info["PASS"]
    f.write("MeanSamplesPerPassingSTR\t%s\n"%callrate)
    for k in keys:
        f.write("FILTER:%s\t%s\n"%(k, loc_info[k]))
    f.close()

def WriteSampLog(sample_info, reasons, fname):
    """
    Write sample-level features to log file

    Input:
    - sample_info (dict): dictionary of stats for each sample
    - reasons (list<str>): list of possible feature reasons
    - fname (str): output filename
    """
    header = ["sample", "numcalls","meanDP"] + reasons
    f = open(fname, "w")
    f.write("\t".join(header)+"\n")
    for s in sample_info:
        numcalls = sample_info[s]["numcalls"]
        if numcalls > 0:
            meancov = sample_info[s]["totaldp"]*1.0/numcalls
        else: meancov = 0
        items = [s, numcalls, meancov]
        for r in reasons: items.append(sample_info[s][r])
        f.write("\t".join([str(item) for item in items])+"\n")
    f.close()

def GetAllCallFilters():
    """
    List all possible call filters by
    extracting from filters module

    Output:
    - reasons (list<str>): list of call-level filter reasons
    """
    reasons = []
    for name, obj in inspect.getmembers(filters):
        if inspect.isclass(obj) and issubclass(obj, filters.Reason) and not obj is filters.Reason:
            reasons.append(obj.name)
    return reasons

def FilterCall(sample, call_filters):
    """
    Apply call-level filters and return filter reason.

    Input:
    - sample (vcf._Call)
    - call_filters (list<filters.Reason>): list of call level filters

    Return:
    - reason (list<str>): list of string description of filter reasons
    """
    reasons = []
    for cfilt in call_filters:
        if cfilt(sample) is not None: reasons.append(cfilt.GetReason())
    return reasons

def ApplyCallFilters(record, reader, call_filters, sample_info):
    """
    Apply call level filters to a record
    Return a new record with FILTER populated for each sample
    Update sample_info with sample level stats

    Input:
    - record (vcf._Record)
    - reader (vcf.Reader)
    - call_filters (list<filters.Reason>): list of call filters
    - sample_info (dict): dictionary of sample stats

    Output:
    - modified record (vcf._Record). 
    """
    if "FILTER" in record.FORMAT:
        samp_fmt = vcf.model.make_calldata_tuple(record.FORMAT.split(':'))
    else:
        samp_fmt = vcf.model.make_calldata_tuple(record.FORMAT.split(':')+["FILTER"])
        record.FORMAT = record.FORMAT+":FILTER"
    for fmt in samp_fmt._fields:
        if fmt == "FILTER" and "FILTER" not in record.FORMAT:
            samp_fmt._types.append("String")
            samp_fmt._nums.append(1)
        else:
            entry_type = reader.formats[fmt].type
            entry_num  = reader.formats[fmt].num
            samp_fmt._types.append(entry_type)
            samp_fmt._nums.append(entry_num)
    # Get data
    new_samples = []
    for sample in record:
        sampdat = []
        if sample['GT'] is None or sample['GT'] == "./." or sample['GT'] == ".":
            for i in range(len(samp_fmt._fields)):
                key = samp_fmt._fields[i]
                if key == "FILTER":
                    sampdat.append("NOCALL")
                else: sampdat.append(sample[key])
            call = vcf.model._Call(record, sample.sample, samp_fmt(*sampdat))
            new_samples.append(call)
            continue
        filter_reasons = FilterCall(sample, call_filters)
        if len(filter_reasons) > 0:
            for r in filter_reasons:
                sample_info[sample.sample][r] += 1
            for i in range(len(samp_fmt._fields)):
                key = samp_fmt._fields[i]
                if key == "GT":
                    sampdat.append("./.")
                else:
                    if key == "FILTER": sampdat.append(",".join(filter_reasons))
                    else: sampdat.append(None)
        else:
            sample_info[sample.sample]["numcalls"] += 1
            sample_info[sample.sample]["totaldp"] += sample["DP"]
            for i in range(len(samp_fmt._fields)):
                key = samp_fmt._fields[i]
                if key == "FILTER": sampdat.append("PASS")
                else: sampdat.append(sample[key])
        call = vcf.model._Call(record, sample.sample, samp_fmt(*sampdat))
        new_samples.append(call)
    record.samples = new_samples
    return record

def BuildCallFilters(args):
    """
    Build list of locus-level filters to include

    Input:
    - args (namespace from parser.parse_args)
    
    Output:
    - cdict (list<filters.Filter>): list of call-level filters
    """
    cdict = []
    if args.min_call_DP is not None:
        cdict.append(filters.LowCallDepth(args.min_call_DP))
    if args.max_call_DP is not None:
        cdict.append(filters.HighCallDepth(args.max_call_DP))
    if args.min_call_Q is not None:
        cdict.append(filters.LowCallQ(args.min_call_Q))
    if args.max_call_flank_indel is not None:
        cdict.append(filters.CallFlankIndels(args.max_call_flank_indel))
    if args.max_call_stutter is not None:
        cdict.append(filters.CallStutter(args.max_call_stutter))
    if args.min_supp_reads > 0:
        cdict.append(filters.CallMinSuppReads(args.min_supp_reads))
    if args.expansion_prob_het is not None:
        cdict.append(filters.ProbHet(args.expansion_prob_het))
    if args.expansion_prob_hom is not None:
        cdict.append(filters.ProbHom(args.expansion_prob_hom))
    if args.expansion_prob_total is not None:
        cdict.append(filters.ProbTotal(args.expansion_prob_total))
    if args.min_total_reads is not None:
        cdict.append(filters.MinRead(args.min_total_reads))
    if args.filter_span_only is not None:
        cdict.append(filters.SpanOnly())
    if args.filter_spanbound_only is not None:
        cdict.append(filters.SpanBoundOnly())
    return cdict

def BuildLocusFilters(args):
    """
    Build list of locus-level filters to include

    Input:
    - args (namespace from parser.parse_args)
    
    Output:
    - fdict (list<filters.Filter>): list of locus-level filters
    """
    fdict = []
    if args.min_locus_callrate is not None:
        fdict.append(filters.Filter_MinLocusCallrate(args.min_locus_callrate))
    if args.min_locus_hwep is not None:
        fdict.append(filters.Filter_MinLocusHWEP(args.min_locus_hwep, args.use_length))
    if args.min_locus_het is not None:
        fdict.append(filters.Filter_MinLocusHet(args.min_locus_het, args.use_length))
    if args.max_locus_het is not None:
        fdict.append(filters.Filter_MaxLocusHet(args.max_locus_het, args.use_length))
    if args.filter_hrun is not None:
        fdict.append(filters.Filter_LocusHrun())
    if args.filter_regions is not None:
        filter_region_files = args.filter_regions.split(",")
        if args.filter_regions_names is not None:
            filter_region_names = args.filter_regions_names.split(",")
            if len(filter_region_names) != len(filter_region_files):
                common.ERROR("ERROR: length of --filter-regions-names must match --filter-regions\n")
        else: filter_region_names = [str(item) for item in list(range(len(filter_region_files)))]
        for i in range(len(filter_region_names)):
            fdict.append(filters.create_region_filter(filter_region_names[i], filter_region_files[i]))
    return fdict

def main():
    parser = argparse.ArgumentParser(__doc__)
    inout_group = parser.add_argument_group("Input/output")
    inout_group.add_argument("--vcf", help="Input STR VCF file", type=str, required=True)
    inout_group.add_argument("--out", help="Prefix for output files", type=str, required=True)

    call_group = parser.add_argument_group("Call-level filters")
    call_group.add_argument("--min-call-DP", help="Minimum call coverage", type=int)
    call_group.add_argument("--max-call-DP", help="Maximum call coverage", type=int)
    call_group.add_argument("--min-call-Q", help="Minimum call quality score", type=float)
    call_group.add_argument("--max-call-flank-indel", help="Maximum call flank indel rate", type=float)
    call_group.add_argument("--max-call-stutter", help="Maximum call stutter rate", type=float)
    call_group.add_argument("--min-supp-reads", help="Minimum supporting reads for each allele", default=0, type=int)

    locus_group = parser.add_argument_group("Locus-level filters")
    locus_group.add_argument("--min-locus-callrate", help="Minimum locus call rate", type=float)
    locus_group.add_argument("--min-locus-hwep", help="Filter loci failing HWE at this p-value threshold", type=float)
    locus_group.add_argument("--min-locus-het", help="Minimum locus heterozygosity", type=float)
    locus_group.add_argument("--max-locus-het", help="Maximum locus heterozygosity", type=float)
    locus_group.add_argument("--use-length", help="Calculate per-locus stats (het, HWE) collapsing alleles by length", action="store_true")
    locus_group.add_argument("--filter-regions", help="Comma-separated list of BED files of regions to filter", type=str)
    locus_group.add_argument("--filter-regions-names", help="Comma-separated list of filter names for each BED filter file", type=str)
    locus_group.add_argument("--filter-hrun", help="Filter STRs with long homopolymer runs.", action="store_true")
    locus_group.add_argument("--drop-filtered", help="Drop filtered records from output", action="store_true")
    
    #### GangSTR
    gangstr_call_group = parser.add_argument_group("Call-level filters specific to GangSTR output")
    gangstr_call_group.add_argument("--expansion-prob-het", help="Expansion prob-value threshold. Filters calls with probability of heterozygous expansion less than this", type=float)
    gangstr_call_group.add_argument("--expansion-prob-hom", help="Expansion prob-value threshold. Filters calls with probability of homozygous expansion less than this", type=float)
    gangstr_call_group.add_argument("--expansion-prob-total", help="Expansion prob-value threshold. Filters calls with probability of total expansion less than this", type=float)
    gangstr_call_group.add_argument("--min-total-reads", help="Filter based minimum total reads", type=int)
    gangstr_call_group.add_argument("--filter-span-only", help="Filter out all reads except spanning", action="store_true")
    gangstr_call_group.add_argument("--filter-spanbound-only", help="Filter out all reads except spanning and bounding", action="store_true")

    debug_group = parser.add_argument_group("Debugging")
    debug_group.add_argument("--num-records", help="Only process this many records", type=int)

    args = parser.parse_args()
    # Load VCF file
    invcf = vcf.Reader(open(args.vcf, "rb"))

    # Set up filter list
    CheckFilters(invcf, args)
    invcf.filters = {}
    filter_list = BuildLocusFilters(args)
    for f in filter_list:
        short_doc = f.__doc__ or ''
        short_doc = short_doc.split('\n')[0].lstrip()
        invcf.filters[f.filter_name()] = _Filter(f.filter_name(), short_doc)
    call_filters = BuildCallFilters(args)
    # Add new FORMAT fields
    if "FILTER" not in invcf.formats:
        invcf.formats["FILTER"] = _Format("FILTER", 1, "String", "Call-level filter")

    # Add new INFO fields
    invcf.infos["AC"] = _Info("AC", -1, "Integer", "Alternate allele counts", source=None, version=None)
    invcf.infos["REFAC"] = _Info("REFAC", 1, "Integer", "Reference allele count", source=None, version=None)
    invcf.infos["HET"] = _Info("HET", 1, "Float", "Heterozygosity", source=None, version=None)
    invcf.infos["HWEP"] = _Info("HWEP", 1, "Float", "HWE p-value for obs. vs. exp het rate", source=None, version=None)
    invcf.infos["HRUN"] = _Info("HRUN", 1, "Integer", "Length of longest homopolymer run", source=None, version=None)

    # Set up output files
    outvcf = vcf.Writer(open(args.out + ".vcf", "w"), invcf)

    # Set up sample info
    all_reasons = GetAllCallFilters()
    sample_info = {}
    for s in invcf.samples:
        sample_info[s] = {"numcalls": 0, "totaldp": 0}
        for r in all_reasons: sample_info[s][r]  = 0

    # Set up locus info
    loc_info = {"totalcalls": 0, "PASS": 0} 
    for filt in filter_list: loc_info[filt.filter_name()] = 0

    # Go through each record
    record_counter = 0
    for record in invcf:
        record_counter += 1
        if args.num_records is not None and record_counter > args.num_records: break
        # Call-level filters
        record = ApplyCallFilters(record, invcf, call_filters, sample_info)

        # Locus-level filters
        record.FILTER = None
        output_record = True
        for filt in filter_list:
            if filt(record) == None: continue
            if args.drop_filtered:
                output_record = False
                break
            record.add_filter(filt.filter_name())
            loc_info[filt.filter_name()] += 1
        if output_record:
            # Recalculate locus-level INFO fields
            record.INFO["HRUN"] = utils.GetHomopolymerRun(record.REF)
            if record.num_called > 0:
                if args.use_length:
                    record.INFO["HET"] = utils.GetLengthHet(record)
                else: record.INFO["HET"] = record.heterozygosity
                record.INFO["HWEP"] = utils.GetSTRHWE(record, uselength=args.use_length)
                record.INFO["AC"] = [int(item*(2*record.num_called)) for item in record.aaf]
                record.INFO["REFAC"] = int((1-sum(record.aaf))*(2*record.num_called))
            else:
                record.INFO["HET"] = -1
                record.INFO["HWEP"] = -1
                record.INFO["AC"] = [0]*len(record.ALT)
                record.INFO["REFAC"] = 0
            # Recalc filter
            if record.FILTER is None and not args.drop_filtered:
                record.FILTER = "PASS"
                loc_info["PASS"] += 1
                loc_info["totalcalls"] += record.num_called
            # Output the record
            outvcf.write_record(record)

    # Output log info
    WriteSampLog(sample_info, all_reasons, args.out + ".samplog.tab")
    WriteLocLog(loc_info, args.out+".loclog.tab")

if __name__ == "__main__":
    main()
<|MERGE_RESOLUTION|>--- conflicted
+++ resolved
@@ -33,7 +33,6 @@
 """
 
 # TODO:
-# - add GangSTR filters
 # - add README info
 
 # Imports
@@ -92,8 +91,6 @@
             common.ERROR("--max-call-stutter must be between 0 and 1")
         if "DP" not in invcf.formats or "DSTUTTER" not in invcf.formats:
             common.ERROR("No DP or DSTUTTER FORMAT found")        
-    # TODO add here to check gangstr filters
-<<<<<<< HEAD
     if args.expansion_prob_het is not None:
         if args.expansion_prob_het < 0 or args.expansion_prob_het > 1:
            common.ERROR("--expansion-prob-het must be between 0 and 1")
@@ -106,8 +103,6 @@
     if args.min_total_reads is not None:
         if args.min_total_reads < 0: 
            common.ERROR("--min-total-reads must be betweenter than 0")
-=======
->>>>>>> 6b67ec82
 
 def WriteLocLog(loc_info, fname):
     """
